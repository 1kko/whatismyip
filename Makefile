PROJECT_NAME := $(shell \
	if [ -f pyproject.toml ]; then \
		PROJECT_FROM_PROJECT=$$(awk '/^\[project\]/{flag=1; next} /^\[/{flag=0} flag && /^name *=/{gsub(/name *= *"|"/, "", $$0); gsub(/ /, "", $$0); print}' pyproject.toml); \
		if [ -n "$$PROJECT_FROM_PROJECT" ]; then \
			echo "$$PROJECT_FROM_PROJECT"; \
		else \
			PROJECT_FROM_POETRY=$$(awk '/^\[tool\.poetry\]/{flag=1; next} /^\[/{flag=0} flag && /^name *=/{gsub(/name *= *"|"/, "", $$0); gsub(/ /, "", $$0); print}' pyproject.toml); \
			if [ -n "$$PROJECT_FROM_POETRY" ]; then \
				echo "$$PROJECT_FROM_POETRY"; \
			else \
				echo "myproject"; \
			fi; \
		fi; \
	else \
		echo "myproject"; \
	fi \
)
<<<<<<< HEAD
=======

>>>>>>> d7f9622b
all:
	echo "Running for ${PROJECT_NAME}"
	docker image prune -f
	docker build -t ${PROJECT_NAME} .

build:
	docker image prune -f
	docker build -t ${PROJECT_NAME} .

run:
	echo "stopping previous container"
	-docker stop ${PROJECT_NAME}
	echo "removing ${PROJECT_NAME}"
	-docker container rm ${PROJECT_NAME}
	echo "start running"
	docker run --rm -it -p 8000:8000 --name ${PROJECT_NAME} -v $(PWD)/data:/app/data ${PROJECT_NAME}:latest

serve:
	echo "stopping previous container"
	-docker stop ${PROJECT_NAME}
	echo "removing ${PROJECT_NAME}"
	-docker container rm ${PROJECT_NAME}
	echo "start running"
	docker run -d --restart unless-stopped -p 8000:8000 --name ${PROJECT_NAME} -v $(PWD)/data:/app/data ${PROJECT_NAME}:latest

shell:
	docker exec -it ${PROJECT_NAME}:latest /bin/bash

clean:
	dokcer image prune -f
	# rm -rf __pycache__/ data email.db ${PROJECT_NAME}.tar

logs:
	docker logs -f ${PROJECT_NAME}

export:
	docker save -o ${PROJECT_NAME}.tar ${PROJECT_NAME}:latest
	echo "Docker image saved as ${PROJECT_NAME}.tar"
<|MERGE_RESOLUTION|>--- conflicted
+++ resolved
@@ -15,10 +15,13 @@
 		echo "myproject"; \
 	fi \
 )
-<<<<<<< HEAD
-=======
 
->>>>>>> d7f9622b
+# Get exposed ports from Dockerfile if it exists
+EXPOSED_PORTS := $(shell if [ -f Dockerfile ]; then grep -oE 'EXPOSE[[:space:]]+[0-9]+' Dockerfile | awk '{print "-p "$$2":"$$2}' | tr '\n' ' '; fi)
+
+# Check if .env file exists and set env flag accordingly
+ENV_FLAG := $(shell if [ -f .env ]; then echo "--env-file .env"; fi)
+
 all:
 	echo "Running for ${PROJECT_NAME}"
 	docker image prune -f
@@ -34,7 +37,7 @@
 	echo "removing ${PROJECT_NAME}"
 	-docker container rm ${PROJECT_NAME}
 	echo "start running"
-	docker run --rm -it -p 8000:8000 --name ${PROJECT_NAME} -v $(PWD)/data:/app/data ${PROJECT_NAME}:latest
+	docker run --rm -it ${EXPOSED_PORTS} --name ${PROJECT_NAME} ${ENV_FLAG} -v $(PWD)/data:/app/data ${PROJECT_NAME}:latest
 
 serve:
 	echo "stopping previous container"
@@ -42,7 +45,7 @@
 	echo "removing ${PROJECT_NAME}"
 	-docker container rm ${PROJECT_NAME}
 	echo "start running"
-	docker run -d --restart unless-stopped -p 8000:8000 --name ${PROJECT_NAME} -v $(PWD)/data:/app/data ${PROJECT_NAME}:latest
+	docker run -d --restart unless-stopped ${EXPOSED_PORTS} --name ${PROJECT_NAME} ${ENV_FLAG} -v $(PWD)/data:/app/data ${PROJECT_NAME}:latest
 
 shell:
 	docker exec -it ${PROJECT_NAME}:latest /bin/bash
@@ -57,3 +60,6 @@
 export:
 	docker save -o ${PROJECT_NAME}.tar ${PROJECT_NAME}:latest
 	echo "Docker image saved as ${PROJECT_NAME}.tar"
+
+stop:
+	@docker stop ${PROJECT_NAME}
